{
 "cells": [
  {
   "cell_type": "code",
   "execution_count": 73,
   "id": "ec310f34",
   "metadata": {},
   "outputs": [],
   "source": [
    "import json\n",
    "import math\n",
    "from collections import defaultdict"
   ]
  },
  {
   "cell_type": "code",
   "execution_count": 74,
   "id": "5b54797e",
   "metadata": {},
   "outputs": [],
   "source": [
    "f = open(\"tree.json\")\n",
    "tree = json.loads(f.read())\n",
    "#features = tree[\"features\"]\n",
    "paths = tree[\"paths\"]\n",
    "f.close()"
   ]
  },
  {
   "cell_type": "code",
   "execution_count": 75,
   "id": "a38fdb8a",
   "metadata": {},
   "outputs": [],
   "source": [
    "# First cleanup the tree by rounding the decision points to integer values\n",
    "# We assume all features will use integer values. If this is not the case, then training data should be normalized so that integer values can be accurate enough\n",
    "i = 0\n",
    "\n",
    "path_ids = set()\n",
    "path_classes = tree[\"classes\"]\n",
    "\n",
    "# for each path in the tree\n",
    "for path in paths:\n",
    "\t# assign a path id \n",
    "\tpath[\"id\"] = i\n",
    "\tpath_ids.add(i)\n",
    "\t#path_classes.add(path[\"classification\"])\n",
    "\ti += 1\t\n",
    "\t# for each condition\n",
    "\tconditions = path[\"conditions\"]\n",
    "\tfor condition in conditions:\n",
    "\t\t# if the round the thresholds using floor\n",
    "\t\toperation = condition[\"operation\"]\n",
    "\t\tif operation == \"<=\": # if a <= x.y, then a <= x is as strong given integer values\n",
    "\t\t\tcondition[\"value\"] = math.floor(condition[\"value\"])\n",
    "\t\telse: # if a > x.y, then a > x is as strong given integer values\n",
    "\t\t\tcondition[\"value\"] = math.floor(condition[\"value\"])"
   ]
  },
  {
   "cell_type": "code",
   "execution_count": 76,
   "id": "2fd4f738",
   "metadata": {},
   "outputs": [],
   "source": [
    "# Find all breakpoints for each feature and create a set of disjoint ranges\n",
    "\n",
    "breakpoints = defaultdict(set)\n",
    "for path in paths:\n",
    "\tconditions = path[\"conditions\"]\n",
    "\tfor condition in conditions:\n",
    "\t\tfeature = condition[\"feature\"]\n",
    "\t\tvalue = condition[\"value\"]\n",
    "\t\tbreakpoints[feature].add(value)\n",
    "\n",
    "for feature in breakpoints:\n",
    "\tpoints = list(breakpoints[feature])\n",
    "\tpoints.sort()\n",
    "\tbreakpoints[feature] = points"
   ]
  },
  {
   "cell_type": "code",
   "execution_count": 77,
   "id": "98cde024",
   "metadata": {},
   "outputs": [],
   "source": [
    "# collapse all paths to ranges for each feature\n",
    "# because of how decision trees work, all conditions on a path must be true to reach the leaf node\n",
    "# intuitively, a collection of statements x > a, x > b, x < c, x < d ... which must all be satistifed\n",
    "# logicall can be collapsed into a singular range\n",
    "\n",
    "# for each path\n",
    "for path in paths:\n",
    "\tconditions = path[\"conditions\"]\n",
    "\tcompressed = {}\n",
    "\n",
    "\t# create a new compressed feature dict with 1 entry for each feature\n",
    "\tfor feature in breakpoints:\n",
    "\t\tcompressed[feature] = {\"min\": None, \"max\": None}\n",
    "\t\n",
    "\t# for each condition in the path\n",
    "\tfor condition in conditions:\n",
    "\t\tfeature = condition[\"feature\"]\n",
    "\t\toperation = condition[\"operation\"]\n",
    "\t\tvalue = condition[\"value\"]\n",
    "\n",
    "\t\t# move the min/max for the corresponding feature in compressed\n",
    "\t\tif operation == \"<=\" and compressed[feature][\"max\"] is None:\n",
    "\t\t\tcompressed[feature][\"max\"] = value\n",
    "\t\telif operation == \">\" and compressed[feature][\"min\"] is None:\n",
    "\t\t\tcompressed[feature][\"min\"] = value\n",
    "\t\telif operation == \"<=\" and value < compressed[feature][\"max\"]:\n",
    "\t\t\tcompressed[feature][\"max\"] = value\n",
    "\t\telif operation == \">\" and value > compressed[feature][\"min\"]:\n",
    "\t\t\tcompressed[feature][\"min\"] = value\n",
    "\n",
    "\tpath[\"compressed\"] = compressed"
   ]
  },
  {
   "cell_type": "code",
   "execution_count": 78,
   "id": "b6fbadbf",
   "metadata": {},
   "outputs": [],
   "source": [
    "# for each path, add the path's id to buckets corresponding to each breakpoint's range\n",
    "# ie if breakpoints = [0, 1, 2, 3]\n",
    "# then buckets = [(< 0), (0 - 1), (1 - 2), (2 - 3), (> 3)]\n",
    "# therefore, each entry in buckets is paths less (or equal) than that entry in breakpoints but greater (stricly) than the previous\n",
    "# the last entry would correspond to the paths which are greater than the last entry in breakpoints\n",
    "\n",
    "# helper function given a range and value x returs if x is in the range\n",
    "def is_in_range(x, lower, upper):\n",
    "\tif lower is None and upper is None:\n",
    "\t\treturn True\n",
    "\telif lower is None:\n",
    "\t\treturn x <= upper\n",
    "\telif upper is None:\n",
    "\t\treturn x > lower\n",
    "\telse:\n",
    "\t\treturn x <= upper and x > lower\n",
    "\n",
    "# create buckets for each feature, where each is a list of sets\n",
    "buckets_id = {}\n",
    "buckets_class = {}\n",
    "for feature in breakpoints:\n",
    "\tnum_points = len(breakpoints[feature])\n",
    "\tbuckets_id[feature] = []\n",
    "\tbuckets_class[feature] = []\n",
    "\t# each index in the feature corresponds to the corresponding breakpoint value in breakpoints\n",
    "\t# each index holds a set, which is the membership of paths in that range\n",
    "\tfor i in range(0, num_points + 1):\n",
    "\t\tbuckets_id[feature].append(set())\n",
    "\t\tbuckets_class[feature].append(set())\n",
    "\n",
    "# for each path\n",
    "for path in paths:\n",
    "\t# for each feature in the compressed path conditions\n",
    "\tfor feature_name in path[\"compressed\"]:\n",
    "\t\tfeature = path[\"compressed\"][feature_name]\n",
    "\t\tlower = feature[\"min\"]\n",
    "\t\tupper = feature[\"max\"]\n",
    "\t\tID = path[\"id\"]\n",
    "\t\tClass = path[\"classification\"]\n",
    "\n",
    "\t\t# for each bucket which encompases the condition's range, add this path's id to the sets \n",
    "\t\ti = 0\n",
    "\t\tfor bp in breakpoints[feature_name]:\n",
    "\t\t\tif is_in_range(bp, lower, upper):\n",
    "\t\t\t\tbuckets_id[feature_name][i].add(ID)\n",
    "\t\t\t\tbuckets_class[feature_name][i].add(Class)\n",
    "\t\t\ti += 1\n",
    "\n",
    "\t\tif is_in_range(bp+1, lower, upper):\n",
    "\t\t\tbuckets_id[feature_name][i].add(ID)\n",
    "\t\t\tbuckets_class[feature_name][i].add(Class)"
   ]
  },
  {
   "cell_type": "code",
   "execution_count": 79,
   "id": "0a767971",
   "metadata": {},
   "outputs": [],
   "source": [
    "# combine breakpoints and buckets to one representation\n",
    "\n",
    "compressed_layers = defaultdict(list)\n",
    "for feature_name in buckets_id:\n",
    "\tlower = None\n",
    "\tupper = breakpoints[feature_name][0]\n",
    "\tpaths = buckets_id[feature_name][0]\n",
    "\tclasses = buckets_class[feature_name][0]\n",
    "\t#print(f\"{feature_name} = [{lower}, {upper}]: {members}\")\n",
    "\tcompressed_layers[feature_name].append({\"min\": lower, \"max\": upper, \"paths\": paths, \"classes\": classes})\n",
    "\tfor i in range(1, len(buckets_id[feature_name]) - 1):\n",
    "\t\tlower = breakpoints[feature_name][i-1]\n",
    "\t\tupper = breakpoints[feature_name][i]\n",
    "\t\tpaths = buckets_id[feature_name][i]\n",
    "\t\tclasses = buckets_class[feature_name][i]\n",
    "\t\t#print(f\"{feature_name} = [{lower}, {upper}]: {buckets[feature_name][i]}\")\n",
    "\t\tcompressed_layers[feature_name].append({\"min\": lower, \"max\": upper, \"paths\": paths, \"classes\": classes})\n",
    "\tlower = breakpoints[feature_name][len(breakpoints[feature_name]) - 1]\n",
    "\tupper = None\n",
    "\tpaths = buckets_id[feature_name][len(buckets_id[feature_name]) - 1]\n",
    "\tclasses = buckets_class[feature_name][len(buckets_class[feature_name]) - 1]\n",
    "\t#print(f\"{feature_name} = [{lower}, {upper}]: {members}\")\n",
    "\tcompressed_layers[feature_name].append({\"min\": lower, \"max\": upper, \"paths\": paths, \"classes\": classes})\n",
    "\t#print(\"=\"*40)\n",
    "\n",
    "path_to_class = {}\n",
    "for i in range(len(tree[\"paths\"])):\n",
    "    path = tree[\"paths\"][i]\n",
    "    path_to_class[path[\"id\"]] = path[\"classification\"]\n",
    "\n",
    "compressed_tree = {\n",
    "\t\"paths\": path_ids,\n",
    "\t\"classes\": path_classes,\n",
    "\t\"layers\": compressed_layers,\n",
    "    \"path_to_class\": path_to_class,\n",
    "}"
   ]
  },
  {
   "cell_type": "code",
   "execution_count": 80,
   "id": "561b0bc1",
   "metadata": {},
   "outputs": [],
   "source": [
    "class SetEncoder(json.JSONEncoder):\n",
    "    def default(self, obj):\n",
    "        if isinstance(obj, set):\n",
    "            return list(obj)\n",
    "        return json.JSONEncoder.default(self, obj)\n",
    "\n",
    "f = open(\"compressed_tree.json\", \"w+\")\n",
    "f.write(json.dumps(compressed_tree, indent = 4, cls=SetEncoder))\n",
    "f.close()"
   ]
  }
 ],
 "metadata": {
  "kernelspec": {
<<<<<<< HEAD
   "display_name": "cs216",
=======
   "display_name": "Python 3 (ipykernel)",
>>>>>>> fda251f0
   "language": "python",
   "name": "python3"
  },
  "language_info": {
   "codemirror_mode": {
    "name": "ipython",
    "version": 3
   },
   "file_extension": ".py",
   "mimetype": "text/x-python",
   "name": "python",
   "nbconvert_exporter": "python",
   "pygments_lexer": "ipython3",
<<<<<<< HEAD
   "version": "3.13.3"
=======
   "version": "3.12.9"
>>>>>>> fda251f0
  }
 },
 "nbformat": 4,
 "nbformat_minor": 5
}<|MERGE_RESOLUTION|>--- conflicted
+++ resolved
@@ -247,11 +247,7 @@
  ],
  "metadata": {
   "kernelspec": {
-<<<<<<< HEAD
-   "display_name": "cs216",
-=======
    "display_name": "Python 3 (ipykernel)",
->>>>>>> fda251f0
    "language": "python",
    "name": "python3"
   },
@@ -265,11 +261,7 @@
    "name": "python",
    "nbconvert_exporter": "python",
    "pygments_lexer": "ipython3",
-<<<<<<< HEAD
-   "version": "3.13.3"
-=======
    "version": "3.12.9"
->>>>>>> fda251f0
   }
  },
  "nbformat": 4,
